#!/usr/bin/env python
# -*- coding: utf-8 -*-

import os
import subprocess
import sys

from pulp.devel.test_runner import run_tests

# Find and eradicate any existing .pyc files, so they do not eradicate us!
PROJECT_DIR = os.path.dirname(__file__)
subprocess.call(['find', PROJECT_DIR, '-name', '*.pyc', '-delete'])

# These paths should all pass PEP-8 checks
paths_to_check = [
<<<<<<< HEAD
    'agent',
    'bindings/pulp/bindings/repository.py',
    'bindings/pulp/bindings/server.py',
    'bindings/test/unit/test_repository.py',
    'bindings/test/unit/test_server.py',
=======
    'bindings/pulp/bindings/tasks.py',
    'bindings/test/unit/test_tasks.py',
>>>>>>> 31232257
    'repoauth/',
    'server/pulp/plugins',
    'server/pulp/server/agent/',
    'server/pulp/server/async/',
    'server/pulp/server/auth/',
    'server/pulp/server/common/',
    'server/pulp/server/content/',
    'server/pulp/server/db/',
    'server/pulp/server/event/',
    'server/pulp/server/maintenance/',
    'server/pulp/server/managers',
    'server/pulp/server/tasks/',
    'server/pulp/server/webservices/middleware/',
    'server/pulp/server/webservices/views/',
    'server/test/unit/plugins/',
    'server/test/unit/server/']

os.environ['DJANGO_SETTINGS_MODULE'] = 'pulp.server.webservices.settings'

PACKAGES = [
    os.path.dirname(__file__),
    'pulp',
    'pulp_node',
]


TESTS_ALL_PLATFORMS = [
    'agent/test/unit',
    'bindings/test/unit',
    'client_consumer/test/unit',
    'client_lib/test/unit',
    'common/test/unit'
]

TESTS_NON_RHEL5 = [
    'client_admin/test/unit',
    'nodes/test/unit',
    'server/test/unit',
    'repoauth/test',
    'devel/test/unit'
]

dir_safe_all_platforms = [os.path.join(os.path.dirname(__file__), x) for x in TESTS_ALL_PLATFORMS]
dir_safe_non_rhel5 = [os.path.join(os.path.dirname(__file__), x) for x in TESTS_NON_RHEL5]

tests_exit_code = run_tests(PACKAGES, dir_safe_all_platforms, dir_safe_non_rhel5,
                            flake8_paths=paths_to_check)

sys.exit(tests_exit_code)<|MERGE_RESOLUTION|>--- conflicted
+++ resolved
@@ -13,16 +13,13 @@
 
 # These paths should all pass PEP-8 checks
 paths_to_check = [
-<<<<<<< HEAD
     'agent',
     'bindings/pulp/bindings/repository.py',
     'bindings/pulp/bindings/server.py',
+    'bindings/pulp/bindings/tasks.py',
     'bindings/test/unit/test_repository.py',
     'bindings/test/unit/test_server.py',
-=======
-    'bindings/pulp/bindings/tasks.py',
     'bindings/test/unit/test_tasks.py',
->>>>>>> 31232257
     'repoauth/',
     'server/pulp/plugins',
     'server/pulp/server/agent/',
