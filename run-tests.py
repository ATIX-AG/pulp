--- conflicted
+++ resolved
@@ -13,12 +13,9 @@
 
 # These paths should all pass PEP-8 checks
 paths_to_check = [
-<<<<<<< HEAD
     'agent',
-=======
     'bindings/pulp/bindings/repository.py',
     'bindings/test/unit/test_repository.py',
->>>>>>> 0a6e88ef
     'repoauth/',
     'server/pulp/plugins',
     'server/pulp/server/agent/',
