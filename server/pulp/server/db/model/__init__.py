import copy
import logging
import os
import random
import uuid
from collections import namedtuple
from hmac import HMAC

<<<<<<< HEAD
from mongoengine import (DateTimeField, DictField, Document, DynamicField, IntField, ListField,
                         StringField)
=======
from mongoengine import (DateTimeField, DictField, Document, DynamicField, IntField,
                         ListField, StringField, UUIDField)
>>>>>>> 1939898e
from mongoengine import signals

from pulp.common import constants, dateutils, error_codes

from pulp.server import exceptions
from pulp.server.constants import SUPER_USER_ROLE
from pulp.server.content.storage import FileStorage, SharedStorage
from pulp.plugins.model import Repository as plugin_repo
from pulp.server.async.emit import send as send_taskstatus_message
from pulp.server.db.connection import UnsafeRetry
from pulp.server.compat import digestmod
from pulp.server.db.fields import ISO8601StringField
from pulp.server.db.model.reaper_base import ReaperMixin
from pulp.server.db.querysets import CriteriaQuerySet, RepoQuerySet
from pulp.server.util import Singleton
from pulp.server.webservices.views import serializers


_logger = logging.getLogger(__name__)


SYSTEM_ID = '00000000-0000-0000-0000-000000000000'
SYSTEM_LOGIN = u'SYSTEM'
PASSWORD_ITERATIONS = 5000


class AutoRetryDocument(Document):
    """
    Base class for mongoengine documents, includes auto retry functionality,
    if unsafe_autoretry is set to true in the server config.
    """

    def __init__(self, *args, **kwargs):
        """
        Initialize a document and decorate the appropriate methods with the retry_decorator.
        """
        super(AutoRetryDocument, self).__init__(*args, **kwargs)
        UnsafeRetry.decorate_instance(instance=self, full_name=type(self))

    meta = {'abstract': True}


class Repository(AutoRetryDocument):
    """
    Defines schema for a pulp repository in the `repos` collection.

    :ivar repo_id: unique across all repos
    :type repo_id: mongoengine.StringField
    :ivar display_name: user-readable name of the repository
    :type display_name: mongoengine.StringField
    :ivar description: free form text provided by the user to describe the repo
    :type description: mongoengine.StringField
    :ivar notes: arbitrary key-value pairs programmatically describing the repo;
                 these are intended as a way to describe the repo usage or
                 organizational purposes and should not vary depending on the
                 actual content of the repo
    :type notes: mongoengine.DictField
    :ivar content_unit_counts: key-value pairs of number of units associated with this repo.
                               This is different than the number of associations, since a
                               unit may be associated multiple times.
    :type content_unit_counts: mongoengine.DictField
    :ivar scratchpad: Field used to persistently store arbitrary information from the plugins
                      across multiple operations.
    :type scratchpad: mongoengine.DictField
    :ivar last_unit_added: Datetime of the most recent occurence of adding a unit to the repo
    :type last_unit_added: mongoengine.DateTimeField
    :ivar last_unit_removed: Datetime of the most recent occurence of removing a unit from the repo
    :type last_unit_removed: mongoengine.DateTimeField
    :ivar _ns: (Deprecated) Namespace of repo, included for backwards compatibility.
    :type _is: mongoengine.StringField
    """

    # Previously, this field was 'id'. This field is required to be unique, but the previous index
    # was '-id'. Setting unique=True here would generate a new 'repo_id' index. Instead, we set the
    # index in meta and enforce uniqueness there.
    repo_id = StringField(required=True, regex=r'^[.\-_A-Za-z0-9]+$')
    display_name = StringField()
    description = StringField()
    notes = DictField()
    scratchpad = DictField(default={})
    content_unit_counts = DictField(default={})
    last_unit_added = DateTimeField()
    last_unit_removed = DateTimeField()

    # For backward compatibility
    _ns = StringField(default='repos')

    meta = {'collection': 'repos',
            'allow_inheritance': False,
            'indexes': [{'fields': ['-repo_id'], 'unique': True}],
            'queryset_class': RepoQuerySet}
    serializer = serializers.Repository

    def to_transfer_repo(self):
        """
        Converts the given database representation of a repository into a plugin repository transfer
        object, including any other fields that need to be included.

        Note: In the transfer unit, the repo_id is accessed with obj.id for backwards compatability.

        :return: transfer object used in many plugin API calls
        :rtype:  pulp.plugins.model.Repository}
        """
        r = plugin_repo(self.repo_id, self.display_name, self.description, self.notes,
                        content_unit_counts=self.content_unit_counts,
                        last_unit_added=self.last_unit_added,
                        last_unit_removed=self.last_unit_removed, repo_obj=self)
        return r

    def update_from_delta(self, repo_delta):
        """
        Update the repository's fields from a delta. Keys that are not fields will be ignored.

        :param delta: key value pairs that represent the new values
        :type  delta: dict
        """

        # Notes is done seperately to only change notes fields that are specified. If a notes
        # field is set to None, remove it.
        if 'notes' in repo_delta:
            for key, value in repo_delta.pop('notes').items():
                if value is None:
                    self.notes.pop(key)
                else:
                    self.notes[key] = value

        # These keys may not be changed.
        prohibited = ['content_unit_counts', 'repo_id', 'last_unit_added', 'last_unit_removed']
        [setattr(self, key, value) for key, value in repo_delta.items() if key not in prohibited]


class RepositoryContentUnit(AutoRetryDocument):
    """
    Represents the link between a repository and the units associated with it.

    This inherits from mongoengine.Document and defines the schema for the documents
    in repo_content_units collection.


    :ivar repo_id: string representation of the repository id
    :type repo_id: mongoengine.StringField
    :ivar unit_id: string representation of content unit id
    :type unit_id: mongoengine.StringField
    :ivar unit_type_id: string representation of content unit type
    :type unit_type_id: mongoengine.StringField
    :ivar created: ISO8601 representation of the time the association was created
    :type created: pulp.server.db.fields.ISO8601StringField
    :ivar updated: ISO8601 representation of last time a copy, sync, or upload ensured that
                   the association existed
    :type updated: pulp.server.db.fields.ISO8601StringField
    :ivar _ns: The namespace field (Deprecated), reading
    :type _ns: mongoengine.StringField
    """

    repo_id = StringField(required=True)
    unit_id = StringField(required=True)
    unit_type_id = StringField(required=True)

    created = ISO8601StringField(
        required=True,
        default=lambda: dateutils.format_iso8601_utc_timestamp(
            dateutils.now_utc_timestamp())
    )
    updated = ISO8601StringField(
        required=True,
        default=lambda: dateutils.format_iso8601_utc_timestamp(
            dateutils.now_utc_timestamp())
    )

    # For backward compatibility
    _ns = StringField(default='repo_content_units')

    meta = {'collection': 'repo_content_units',
            'allow_inheritance': False,
            'indexes': [
                {
                    'fields': ['repo_id', 'unit_type_id', 'unit_id'],
                    'unique': True
                },
                {
                    # Used for reverse lookup of units to repositories
                    'fields': ['unit_id']
                }
            ]}


class Importer(AutoRetryDocument):
    """
    Defines schema for an Importer in the `repo_importers` collection.
    """
    repo_id = StringField(required=True)
    importer_type_id = StringField(required=True)
    config = DictField()
    scratchpad = DictField(default=None)
    last_sync = ISO8601StringField()

    # For backward compatibility
    _ns = StringField(default='repo_importers')
    serializer = serializers.ImporterSerializer

    meta = {'collection': 'repo_importers',
            'allow_inheritance': False,
            'indexes': [{'fields': ['-repo_id', '-importer_type_id'], 'unique': True}],
            'queryset_class': CriteriaQuerySet}


class ReservedResource(AutoRetryDocument):
    """
    Instances of this class represent resources that have been reserved.

    :ivar task_id:       The uuid of the task associated with this reservation
    :type task_id:       mongoengine.StringField
    :ivar worker_name:   The name of the worker associated with this reservation.
    :type worker_name:   mongoengine.StringField
    :ivar resource_id:   The name of the resource reserved for the task.
    :type resource_id:   mongoengine.StringField
    :ivar _ns: The namespace field (Deprecated), reading
    :type _ns: mongoengine.StringField
    """

    task_id = StringField(db_field='_id', primary_key=True)
    worker_name = StringField()
    resource_id = StringField()

    # For backward compatibility
    _ns = StringField(default='reserved_resources')

    meta = {'collection': 'reserved_resources',
            'indexes': ['-worker_name', '-resource_id'],
            'allow_inheritance': False}


class Worker(AutoRetryDocument):
    """
    Represents a worker.

    This inherits from mongoengine.Document and defines the schema for the documents
    in the worker collection.

    :ivar name:    worker name, in the form of "worker_type@hostname"
    :type name:    mongoengine.StringField
    :ivar last_heartbeat:  A timestamp of the last heartbeat from the Worker
    :type last_heartbeat:  mongoengine.DateTimeField
    """
    name = StringField(primary_key=True)
    last_heartbeat = DateTimeField()

    # For backward compatibility
    _ns = StringField(default='workers')

    meta = {'collection': 'workers',
            'indexes': [],  # this is a small collection that does not need an index
            'allow_inheritance': False,
            'queryset_class': CriteriaQuerySet}

    @property
    def queue_name(self):
        """
        This property is a convenience for getting the queue_name that Celery assigns to this
        Worker.

        :return: The name of the queue that this Worker is uniquely subcribed to.
        :rtype:  basestring
        """
        return "%(name)s.dq" % {'name': self.name}


class MigrationTracker(AutoRetryDocument):
    """
    This is used to track state about our migrations package. There will be one object for each
    migration package in pulp.server.db.migrations, and we will track which migration version each
    of those packages have been advanced to.

    :ivar name:    Uniquely identifies the package, and is the name of the package
    :type name:    mongoengine.StringField
    :ivar version: The version that the migration package is currently at
    :type version: mongoengine.IntField
    :ivar _ns: The namespace field (Deprecated), reading
    :type _ns: mongoengine.StringField
    """

    name = StringField(unique=True, required=True)
    version = IntField(default=0)
    # For backward compatibility
    _ns = StringField(default='migration_trackers')

    meta = {'collection': 'migration_trackers',
            'indexes': [],  # small collection, does not need an index
            'allow_inheritance': False}


class TaskStatus(AutoRetryDocument, ReaperMixin):
    """
    Represents a task.
    This inherits from mongoengine.Document and defines the schema for the documents
    in task_status collection. The documents in this collection may be reaped,
    so it inherits from ReaperMixin.

    :ivar task_id:     identity of the task this status corresponds to
    :type task_id:     basestring
    :ivar worker_name: The name of the worker that the Task is in
    :type worker_name: basestring
    :ivar tags:        custom tags on the task
    :type tags:        list
    :ivar state:       state of callable in its lifecycle
    :type state:       basestring
    :ivar error: Any errors or collections of errors that occurred while this task was running
    :type error: dict (created from a PulpException)
    :ivar spawned_tasks: List of tasks that were spawned during the running of this task
    :type spawned_tasks: list of str
    :ivar progress_report: A report containing information about task's progress
    :type progress_report: dict
    :ivar task_type:   the fully qualified (package/method) type of the task
    :type task_type:   basestring
    :ivar start_time:  ISO8601 representation of the time the task started executing
    :type start_time:  basestring
    :ivar finish_time: ISO8601 representation of the time the task completed
    :type finish_time: basestring
    :ivar group_id:    The id used to identify which  group of tasks a task belongs to
    :type group_id:    uuid.UUID
    :ivar result:      return value of the callable, if any
    :type result:      any
    :ivar exception:   Deprecated. This is always None.
    :type exception:   None
    :ivar traceback:   Deprecated. This is always None.
    :type traceback:   None
    """

    task_id = StringField(required=True)
    worker_name = StringField()
    tags = ListField(StringField())
    state = StringField(choices=constants.CALL_STATES, default=constants.CALL_WAITING_STATE)
    error = DictField(default=None)
    spawned_tasks = ListField(StringField())
    progress_report = DictField()
    task_type = StringField()
    start_time = ISO8601StringField()
    finish_time = ISO8601StringField()
    result = DynamicField()
    group_id = UUIDField(default=None)

    # These are deprecated, and will always be None
    exception = StringField()
    traceback = StringField()

    # For backward compatibility
    _ns = StringField(default='task_status')

    meta = {'collection': 'task_status',
            'indexes': ['-tags', '-state', {'fields': ['-task_id'], 'unique': True}, '-group_id'],
            'allow_inheritance': False,
            'queryset_class': CriteriaQuerySet}

    def save_with_set_on_insert(self, fields_to_set_on_insert):
        """
        Save the current state of the TaskStatus to the database, using an upsert operation.
        The upsert operation will only set those fields if this becomes an insert operation,
        otherwise those fields will be ignored. This also validates the fields according to the
        schema above.

        This is required because the current mongoengine version we are using does not support
        upsert with set_on_insert through mongoengine queries. Once we update to the version
        which supports this, this method can be deleted and it's usages can be replaced
        with mongoengine upsert queries.

        :param fields_to_set_on_insert: A list of field names that should be updated with Mongo's
                                        $setOnInsert operator.
        :type  fields_to_set_on_insert: list
        """

        # If fields_to_set_on_insert is None or empty, just save
        if not fields_to_set_on_insert:
            self.save()
            return

        # This will be used in place of superclass' save method, so we need to call validate()
        # explicitly.
        self.validate()

        stuff_to_update = dict(copy.deepcopy(self._data))

        # Let's pop the $setOnInsert attributes out of the copy of self so that we can pass the
        # remaining attributes to the $set operator in the query below.
        set_on_insert = {}
        for field in fields_to_set_on_insert:
            set_on_insert[field] = stuff_to_update.pop(field)
        task_id = stuff_to_update.pop('task_id')

        update = {'$set': stuff_to_update,
                  '$setOnInsert': set_on_insert}
        TaskStatus._get_collection().update({'task_id': task_id}, update, upsert=True)

    @classmethod
    def post_save(cls, sender, document, **kwargs):
        """
        Send a taskstatus message on save.

        :param sender: class of sender (unused)
        :type  sender: class
        :param document: mongoengine document
        :type  document: mongoengine.Document

        """
        send_taskstatus_message(document, routing_key="tasks.%s" % document['task_id'])


signals.post_save.connect(TaskStatus.post_save, sender=TaskStatus)


class ContentUnit(AutoRetryDocument):
    """
    The base class for all content units.

    All classes inheriting from this class must override the unit_type_id and _ns to ensure
    they are populated properly.

    :ivar id: content unit id
    :type id: mongoengine.StringField
    :ivar _last_updated: last time this unit was updated (since epoch, zulu time)
    :type _last_updated: mongoengine.IntField
    :ivar pulp_user_metadata: Bag of User supplied data to go along with this unit
    :type pulp_user_metadata: mongoengine.DictField
    :ivar storage_path: Location on disk where the content associated with this unit lives
    :type storage_path: mongoengine.StringField

    :ivar _ns: (Deprecated), Contains the name of the collection this model represents
    :type _ns: mongoengine.StringField
    :ivar unit_type_id: content unit type
    :type unit_type_id: mongoengine.StringField
    :ivar unit_key_fields: required fields for the unit key. This must be defined by each subclass
    :type unit_key_fields: tuple
    """

    unit_key_fields = tuple()

    id = StringField(primary_key=True)
    _last_updated = IntField(required=True)
    pulp_user_metadata = DictField()
    storage_path = StringField(db_field='_storage_path')

    # For backward compatibility
    _ns = StringField(required=True)
    unit_type_id = StringField(db_field='_content_type_id', required=True)

    meta = {
        'abstract': True,
    }

    _NAMED_TUPLE = None

    @classmethod
    def attach_signals(cls):
        """
        Attach the signals to this class.

        This is provided as a class method so it can be called on subclasses
        and all the correct signals will be applied.
        """
        signals.pre_save.connect(cls.pre_save_signal, sender=cls)

        # Validate that the minimal set of fields has been defined
        if len(cls.unit_key_fields) == 0:
            class_name = cls.__name__
            raise exceptions.PulpCodedException(error_codes.PLP0035, class_name=class_name)

        # Create the named tuple here so it happens during server startup
        cls.NAMED_TUPLE = namedtuple(cls.unit_type_id.default, cls.unit_key_fields)

    @classmethod
    def pre_save_signal(cls, sender, document, **kwargs):
        """
        The signal that is triggered before a unit is saved, this is used to
        support the legacy behavior of generating the unit id and setting
        the _last_updated timestamp

        :param sender: sender class
        :type sender: object
        :param document: Document that sent the signal
        :type document: ContentUnit
        """
        if not document.id:
            document.id = str(uuid.uuid4())
        document._last_updated = dateutils.now_utc_timestamp()

    def get_repositories(self):
        """
        Get an iterable of Repository models for all the repositories that contain this unit

        :return: Repositories that contain this content unit
        :rtype: iterable of Repository
        """
        content_list = RepositoryContentUnit.objects(unit_id=self.id)
        id_list = [item.repo_id for item in content_list]
        return Repository.objects(repo_id__in=id_list)

    @property
    def unit_key(self):
        """
        Dictionary representation of the unit key
        """
        return dict((key, getattr(self, key)) for key in self.unit_key_fields)

    @property
    def unit_key_str(self):
        """
        The unit key represented as a string ordered by unit key fields alphabetically
        """
        return str(sorted([getattr(self, key) for key in self.unit_key_fields]))

    @property
    def unit_key_as_named_tuple(self):
        """
        The unit key represented as a named_tuple by field name
        """
        return self.NAMED_TUPLE(**self.unit_key)

    def to_id_dict(self):
        """
        Returns identity info as a dict.

        Returns a dict with the identity information (type ID and unit key) for this unit. The
        primary intention of this method is as a means to convert these units into a JSON
        serializable format.

        :return: Identity information (type ID and unit key)
        :rtype: dict
        """

        return {'type_id': self.unit_type_id, 'unit_key': self.unit_key}

    @property
    def type_id(self):
        """
        Backwards compatible interface for unit_type_id

        The pre-mongoengine units used type_id to track what is stored in unit_type_id. This
        provides internal backwards compatibility allowing code to not be updated until all models
        are converted to mongoengine and able to use the new name exclusively.

        This should be removed once the old, non-mongoengine code paths are removed.
        """
        return self.unit_type_id

    def __hash__(self):
        """
        This should provide a consistent and unique hash where units of the same
        type and the same unit key will get the same hash value.
        """
        return hash(self.unit_type_id + self.unit_key_str)


class FileContentUnit(ContentUnit):
    """
    A content unit representing content that is of type *file* or *directory*.

    :ivar _source_location: The absolute path to file or directory
        to be copied to the platform storage location when the unit
        is saved. See: set_content().
    :type _source_location: str
    """

    meta = {
        'abstract': True,
    }

    def __init__(self, *args, **kwargs):
        super(FileContentUnit, self).__init__(*args, **kwargs)
        self._source_location = None

    @classmethod
    def pre_save_signal(cls, sender, document, **kwargs):
        """
        The signal that is triggered before a unit is saved, this is used to
        move the unit file or directory into place.

        :param sender: sender class
        :type sender: object
        :param document: Document that sent the signal
        :type document: FileContentUnit
        """
        super(FileContentUnit, cls).pre_save_signal(sender, document, **kwargs)
        if not document._source_location:
            # no content
            return
        with FileStorage() as storage:
            storage.put(document, document._source_location)
            document._source_location = None

    def set_content(self, source_location):
        """
        Store the source of the content for the unit and the relative path
        where it should be stored within the plugin content directory.

        :param source_location: The absolute path to the content in the plugin working directory.
        :type source_location: str

        :raises PulpCodedException: PLP0036 if the source_location doesn't exist.
        """
        if not os.path.exists(source_location):
            raise exceptions.PulpCodedException(error_code=error_codes.PLP0036,
                                                source_location=source_location)
        self._source_location = source_location


class SharedContentUnit(ContentUnit):
    """
    A content unit representing content that is stored in a
    shared storage facility.
    """

    meta = {
        'abstract': True,
    }

    @property
    def storage_provider(self):
        """
        The storage provider.
        This defines the storage mechanism and qualifies the storage_id.

        :return: The storage provider.
        :rtype: str
        """
        raise NotImplementedError()

    @property
    def storage_id(self):
        """
        The identifier for the shared storage location.

        :return: An identifier for shared storage.
        :rtype: str
        """
        raise NotImplementedError()

    @classmethod
    def pre_save_signal(cls, sender, document, **kwargs):
        """
        The signal that is triggered before a unit is saved.
        Set the storage_path on the document and add the symbolic link.

        :param sender: sender class
        :type sender: object
        :param document: Document that sent the signal
        :type document: SharedContentUnit
        """
        super(SharedContentUnit, cls).pre_save_signal(sender, document, **kwargs)
        with SharedStorage(document.storage_provider, document.storage_id) as storage:
            storage.link(document)


class CeleryBeatLock(Document):
    """
    Single document collection which gives information about the current celerybeat lock.

    :ivar celerybeat_name: string representing the celerybeat instance name
    :type celerybeat_name: basestring
    :ivar timestamp: The timestamp(UTC) at which lock is acquired
    :type timestamp: datetime.datetime
    :ivar lock: A unique key set to "locked" when lock is acquired.
    :type lock: basestring
    :ivar _ns: (Deprecated), Contains the name of the collection this model represents
    :type _ns: mongoengine.StringField
    """
    celerybeat_name = StringField(required=True)
    timestamp = DateTimeField(required=True)
    lock = StringField(required=True, default="locked", unique=True)

    # For backward compatibility
    _ns = StringField(default='celery_beat_lock')


<<<<<<< HEAD
class LazyCatalogEntry(AutoRetryDocument):
    """
    A catalog of content that can be downloaded by the specified plugin.

    :ivar path: The content unit storage path.
    :type path: str
    :ivar importer_id: The ID of the plugin that contributed the catalog entry.
        This plugin participates in the downloading of content when requested by the streamer.
    :type importer_id: str
    :ivar unit_id: The associated content unit ID.
    :type unit_id: str
    :ivar unit_type_id: The associated content unit type.
    :type unit_type_id: str
    :ivar url: The *real* download URL.
    :type url: str
    :ivar checksum: The checksum of the file associated with the
        content unit. Used for validation.
    :type checksum: str
    :ivar checksum_algorithm: The algorithm used to generate the checksum.
    :type checksum_algorithm: str
    :ivar data: Arbitrary information stored with the entry.
        Managed by the plugin.
    :type data: dict
    """

    ALG_REGEX = r'(md5|sha1|sha224|sha256|sha384|sha512)'

    meta = {
        'collection': 'lazy_content_catalog',
        'allow_inheritance': False,
        'indexes': [
            'importer_id',
            {
                'fields': [
                    '-path',
                    '-importer_id'
                ],
                'unique': True
            }
        ],
    }

    # For backward compatibility
    _ns = StringField(default=meta['collection'])

    path = StringField(required=True)
    importer_id = StringField(required=True)
    unit_id = StringField(required=True)
    unit_type_id = StringField(required=True)
    url = StringField(required=True)
    checksum = StringField()
    checksum_algorithm = StringField(regex=ALG_REGEX)
    data = DictField()


class DeferredDownload(AutoRetryDocument):
    """
    A collection of units that have been handled by the streamer in the
    passive lazy workflow that Pulp should download.

    :ivar unit_id:      The associated content unit ID.
    :type unit_id:      str
    :ivar unit_type_id: The associated content unit type.
    :type unit_type_id: str
    """
    meta = {
        'collection': 'deferred_download',
        'indexes': [
            {
                'fields': ['unit_id', 'unit_type_id'],
                'unique': True
            }
        ]
    }

    unit_id = StringField(required=True)
    unit_type_id = StringField(required=True)

    # For backward compatibility
    _ns = StringField(default='deferred_download')
=======
class User(Document):
    """
    :ivar login: user's login name, must be unique for each user
    :type login: basestring
    :ivar name: user's full name
    :type name: basestring
    :ivar password: encrypted password for login credentials
    :type password: basestring
    :ivar roles: list of roles user belongs to
    :type roles: list of str
    :ivar _ns: (Deprecated), Contains the name of the collection this model represents
    :type _ns: mongoengine.StringField
    """

    login = StringField(required=True, regex=r'^[.\-_A-Za-z0-9]+$')
    name = StringField()
    password = StringField()
    roles = ListField(StringField())

    # For backward compatibility
    _ns = StringField(default='users')

    meta = {'collection': 'users',
            'allow_inheritance': False,
            'indexes': ['-roles', {'fields': ['-login', '-name'], 'unique': True}],
            'queryset_class': CriteriaQuerySet}

    serializer = serializers.User

    def is_superuser(self):
        """
        Return True if the user with given login is a super user

        :return: True if the user is a super user, False otherwise
        :rtype:  bool
        """
        return SUPER_USER_ROLE in self.roles

    def set_password(self, plain_password):
        """
        Sets the user's password to a hashed version of the plain_password. This does not save the
        object.

        :param plain_password: plain password, not hashed.
        :type  plain_password: str

        :raises pulp_exceptions.InvalidValue: if password is not a string
        """
        if plain_password is not None and not isinstance(plain_password, basestring):
            raise exceptions.InvalidValue('password')
        self.password = self._hash_password(plain_password)

    def check_password(self, plain_password):
        """
        Checks a plaintext password against the hashed password stored on the User object.

        :param plain_password: plaintext password to check against the stored hashed password
        :type  plain_password: str

        :return: True if password is correct, False otherwise
        :rtype:  bool
        """
        salt, hashed_password = self.password.split(",")
        salt = salt.decode("base64")
        hashed_password = hashed_password.decode("base64")
        pbkdbf = self._pbkdf_sha256(plain_password, salt, PASSWORD_ITERATIONS)
        return hashed_password == pbkdbf

    def _hash_password(self, plain_password):
        """
        Creates a hashed password from a plaintext password.

        _hash_password, check_password, _random_bytes, and _pbkdf_sha256 were taken from this
        stackoverflow.com : http://tinyurl.com/2f6gx7s

        :param plain_password: plaintext password to be hashed
        :type  plain_password: str

        :return: salt concatenated with the hashed password
        :rtype:  str
        """
        salt = self._random_bytes(8)  # 64 bits
        hashed_password = self._pbkdf_sha256(str(plain_password), salt, PASSWORD_ITERATIONS)
        return salt.encode("base64").strip() + "," + hashed_password.encode("base64").strip()

    def _random_bytes(self, num_bytes):
        """
        Generate a string of random characters of the specified length.

        :param num_bytes: number of bytes (characters) to generate
        :type  num_bytes: int

        :return: string of random characters with length <num_bytes>
        :rtype:  str
        """
        return "".join(chr(random.randrange(256)) for i in xrange(num_bytes))

    def _pbkdf_sha256(self, password, salt, iterations):
        """
        Apply the salt to the password some number of times to increase randomness.

        :param password: plaintext password
        :type  password: str
        :param salt: random set of characters to encode the password
        :type  salt: str
        :param iterations: number of times to apply the salt
        :type  iterations: int

        :return: hashed password
        :rtype:  str
        """
        result = password
        for i in xrange(iterations):
            result = HMAC(result, salt, digestmod).digest()  # use HMAC to apply the salt
        return result


class SystemUser(object):
    """
    Singleton user class that represents the "system" user (i.e. no user).

    The entire point of this singleton class is that you can generate any number of new ones, and
    if it is initialized with the same args, then SystemUser(same_args) is SystemUser(same_args)
    returns True.

    This class cannot inherrit from the Users mongoengine document because the metaclasss
    does not play well with the mongoengine metaclasses. Fortunately, the only functionality
    required is access to user instance variables.

    :ivar login: login of the system user
    :type login: str
    :ivar password: Password of the system user, is always None
    :type password: NoneType
    :ivar roles: roles associated with the system user, is always empty
    :type roles: list
    :ivar id: id of the system user
    :type id: str
    :ivar _id: id of the system user
    :type _id: str
    """

    __metaclass__ = Singleton

    def __init__(self):
        """
        Initialize a system user.
        """
        self.login = SYSTEM_LOGIN
        self.password = None
        self.name = SYSTEM_LOGIN
        self.roles = []
        self._id = self.id = SYSTEM_ID
>>>>>>> 1939898e
<|MERGE_RESOLUTION|>--- conflicted
+++ resolved
@@ -6,13 +6,8 @@
 from collections import namedtuple
 from hmac import HMAC
 
-<<<<<<< HEAD
-from mongoengine import (DateTimeField, DictField, Document, DynamicField, IntField, ListField,
-                         StringField)
-=======
 from mongoengine import (DateTimeField, DictField, Document, DynamicField, IntField,
                          ListField, StringField, UUIDField)
->>>>>>> 1939898e
 from mongoengine import signals
 
 from pulp.common import constants, dateutils, error_codes
@@ -685,7 +680,6 @@
     _ns = StringField(default='celery_beat_lock')
 
 
-<<<<<<< HEAD
 class LazyCatalogEntry(AutoRetryDocument):
     """
     A catalog of content that can be downloaded by the specified plugin.
@@ -766,7 +760,8 @@
 
     # For backward compatibility
     _ns = StringField(default='deferred_download')
-=======
+
+
 class User(Document):
     """
     :ivar login: user's login name, must be unique for each user
@@ -918,5 +913,4 @@
         self.password = None
         self.name = SYSTEM_LOGIN
         self.roles = []
-        self._id = self.id = SYSTEM_ID
->>>>>>> 1939898e
+        self._id = self.id = SYSTEM_ID