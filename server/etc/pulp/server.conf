# =========================
# Pulp Server Configuration
# =========================

# The settings in this file are all commented by default, and the commented settings show the
# default values that Pulp Server will choose if not specified here.

# -- Common Configuration -----------------------------------------------------

# = Database =
#
# Controls the behavior of MongoDB under Pulp's usage.
#
# Authentication - If the username and the password keys have values provided,
# the pulp server will attempt to authenticate to the MongoDB server.  The
# username and password provided here will be used to authenticate with the
# database specified in the name field.
#
# Replica Sets - If more than one seed is provided, a connection will be attempted to each seed
# until a connection is made. When multiple seeds are provided, the 'replica_set' value must also
# be specified.
#
# name:              name of the database to use
# seeds:             comma-separated list of hostname:port of database replica seed hosts
# username:          The user name to use for authenticating to the MongoDB server
# password:          The password to use for authenticating to the MongoDB server
# replica_set:       uncomment and set this value to the name of replica set configured in MongoDB,
#                    if one is in use
# ssl:               If True, create the connection to the server using SSL.
# ssl_keyfile:       A path to the private keyfile used to identify the local connection against
#                    mongod. If included with the certfile then only the ssl_certfile is needed.
# ssl_certfile:      The certificate file used to identify the local connection against mongod.
# verify_ssl:        Specifies whether a certificate is required from the other side of the
#                    connection, and whether it will be validated if provided. If it is true, then
#                    the ssl_ca_certs parameter must point to a file of CA certificates used to
#                    validate the connection.
# ca_path:           The ca_certs file contains a set of concatenated “certification authority”
#                    certificates, which are used to validate certificates passed from the other end
#                    of the connection.
# unsafe_autoretry:  If true, retry commands to the database if there is a connection error.
#                    Warning: if set to true, this setting can result in duplicate records.
# write_concern:     Write concern of 'majority' or 'all'. When 'all' is specified, 'w' is set to
#                    number of seeds specified. For version of MongoDB < 2.6, replica_set must also
#                    be specified. Please note that 'all' will cause Pulp to halt if any of the
#                    replica set members is not available. 'majority' is used by default.


[database]
# name: pulp_database
# seeds: localhost:27017
# username:
# password:
# replica_set:
# ssl: false
# ssl_keyfile:
# ssl_certfile:
# verify_ssl: true
# ca_path: /etc/pki/tls/certs/ca-bundle.crt
# unsafe_autoretry: false
# write_concern: majority


# = Server =
#
# Controls general Pulp web server behavior.
#
# server_name:      hostname the admin client and consumers should use when accessing
#                   the server; if not specified, this defaults to the server's fully qualified
#                   domain name (FQDN)
# default_login:    default admin username of the Pulp server; this user will be
#                   the first time the server is started
# default_password: default password for admin when it is first created; this
#                   should be changed once the server is operational
# debugging_mode:   boolean; toggles Pulp's debugging capabilities
# log_level:        The desired logging level. Options are: CRITICAL, ERROR, WARNING, INFO, DEBUG,
#                   and NOTSET. Pulp will default to INFO.
<<<<<<< HEAD
=======
# log_type:         how logs should be logged on the system. Options are: syslog, console
# working_directory:path to where pulp workers can create working directories needed to complete tasks
>>>>>>> 4e0b0d86
[server]
# server_name: server_hostname
# key_url: /pulp/gpg
# ks_url: /pulp/ks
# default_login: admin
# default_password: admin
# debugging_mode: false
# log_level: INFO
<<<<<<< HEAD
=======
# log_type: syslog
# working_directory: /var/cache/pulp
>>>>>>> 4e0b0d86


# = Authentication =
#
# Keys used for message authentication.
#
# rsa_key:
#   The RSA private key used for authentication.
# rsa_pub:
#   The RSA public key used for authentication.

[authentication]
# rsa_key = /etc/pki/pulp/rsa.key
# rsa_pub = /etc/pki/pulp/rsa_pub.key


# = Security =
#
# Controls aspects of the Pulp web server security.
#
# For production installations, it is recommended that a new CA certificate be
# generated for the signing of user and consumer certificates and configured
# using the following properties.
#
# cacert: full path to the CA certificate that will be used to sign consumer
#     and admin identification certificates; this must match the value of
#     SSLCACertificateFile in /etc/httpd/conf.d/pulp.conf
#     Deprecated! - Please note that both cacert and cakey settings will be
#     removed in the next major release since Pulp will not sign certificates.
#     However, Pulp will continue to support client certificates generated
#     by users through Apache and pulp-admin.
#
# cakey: path to the private key for the above CA certificate
#
# ssl_ca_certificate: full path to the CA certificate used to sign the Pulp
#     server's SSL certificate; consumers will use this to verify the
#     Pulp server's SSL certificate during the SSL handshake
#     Deprecated! - Please note that this setting will be removed in the next
#     major release and will be replaced by a setting in the consumer.conf file
#     that will allow the user to specify a directory path containing certificates.
#
# user_cert_expiration: number of days a user certificate is valid
#
# consumer_cert_expiration: number of days a consumer certificate is valid
#

[security]
# cacert: /etc/pki/pulp/ca.crt  # Deprecated! See above description for details.
# cakey: /etc/pki/pulp/ca.key  # Deprecated! See above description for details.
# ssl_ca_certificate: /etc/pki/pulp/ssl_ca.crt  # Deprecated! See above description for details.
# user_cert_expiration: 7
# consumer_cert_expiration: 3650


# -- Advanced Configuration ---------------------------------------------------

# = Consumer History =
#
# Controls the storage of recorded consumer events.
#
# lifetime: number of days to store consumer events; events older
#     than this will be purged; set to -1 to disable

[consumer_history]
# lifetime: 180


# = Data Reaping =
#
# Controls the frequency in which reporting data is automatically removed from
# the database. Database entries that exceed the given thresholds will be
# deleted from the database when the reaper runs.
#
# reaper_interval: float; time in days between checks for old data in
#     the database
#
# consumer_history: float; time in days to store consumer history events
#
# repo_sync_history: float; time in days to store repository sync history events
#
# repo_publish_history: float; time in days to store repository publish history
#     events
#
# repo_group_publish_history: float; time in days to store repository group
#     publish history events
#
# task_status_history: float; time in days to store task status history in the db
# task_result_history: float; time in days to store task results history

[data_reaping]
# reaper_interval: 0.25
# consumer_history: 60
# repo_sync_history: 60
# repo_publish_history: 60
# repo_group_publish_history: 60
# task_status_history: 7
# task_result_history: 3


# = LDAP =
#
# Uncomment the below section with appropriate values to use an external LDAP
# server for user authentication.
#
# enabled: boolean; controls whether or not LDAP authentication is enabled
#
# uri: url of LDAP server
#
# base: location in the directory from which the LDAP search begins
#
# tls: boolean; controls whether or not to use TLS security
#
# default_role: Id of the role to assign LDAP users to by default. This is
#     optional. This role must first be created on the Pulp server. If
#     default_role is not set or doesn't exist, LDAP users are given same
#     default permissions as local users.
#
# filter: directive to set more restrictive LDAP filter to limit the LDAP
#     users who can authenticate to Pulp

# Deprecated! Please use apache's mod_authnz_ldap to do preauthentication. See
# pulp's user guide for details.
# [ldap]
# enabled: true # are you sure? This has been deprecated.
# uri: ldap://localhost
# base: dc=localhost
# tls: no
# default_role: <role-id>
# filter: (gidNumber=200)


# = OAuth =
#
# Uncomment the below section with appropriate values to use OAuth
# authentication.
#
# enabled: boolean; controls whether OAuth authentication is enabled
#
# oauth_key: string; key to enable OAuth style authentication
#
# oauth_secret: string; shared secret that can be used for OAuth style
#     authentication

[oauth]
# enabled: true
# oauth_key:
# oauth_secret:


# = Asynchronous Tasks =
#
# Controls Pulp's Celery settings. These settings are used by the Pulp Server and Pulp Workers to
# perform asynchronous, server-side task work such as syncing, publishing, or deletion of content.
# Communication between these different components occurs through the broker.
#
# broker_url: A URL to a broker that Celery can use to queue tasks. For example, to configure
#     Celery with a Qpid backend, set broker_url to:
#
#         qpid://<username>:<password>@<hostname>:<port>/
#
#     For RabbitMQ you can use the following broker_url style:
#
#         amqp://<username>:<password>@<hostname>:<port>/<vhost>
#
# celery_require_ssl: Require SSL if set to 'true', otherwise do not require SSL. The default is
#     'false'.
#
# cacert: The absolute path to the PEM encoded CA Certificate allowing identity validation of the
#     message bus. The default is '/etc/pki/pulp/qpid/ca.crt'.
#
# keyfile: The absolute path to the keyfile used for authentication to the message bus. This is the
#     private key that corresponds with the certificate. The default value is
#     '/etc/pki/pulp/qpid/client.crt'. Sometimes the key is kept in the same file as the
#     certificate it corresponds with, and the default assumes this is the case.
#
# certfile: The absolute path to the PEM encoded certificate used for authentication to the message
#     bus. The default value is '/etc/pki/pulp/qpid/client.crt'.
#
# login_method: Select the SASL login method used to connect to the broker. This should be left
#     unset except in special cases such as SSL client certificate authentication.

[tasks]
# broker_url: qpid://localhost/
# celery_require_ssl: false
# cacert: /etc/pki/pulp/qpid/ca.crt
# keyfile: /etc/pki/pulp/qpid/client.crt
# certfile: /etc/pki/pulp/qpid/client.crt
# login_method:


# = Email =
#
# Settings that allow the system to send email. It is recommended that
# the system relay through a local MTA on the machine. Pulp does not retry in
# case of error, so it is important to have a real MTA available locally.
#
# If there is a need to test email sending, it is recommended to run this:
#   $ python -m smtpd -n -c DebuggingServer localhost:1025
# which will write each message to stdout.
#
# host: host name of the MTA pulp should relay through
#
# port: destination port to connect on
#
# from: the "From" address of each email the system sends
#
# enabled: boolean controls whether or not emails will be sent

[email]
# host: localhost
# port: 25
# from: no-reply@your.domain
# enabled: false


# = Lazy =
#
# Settings for lazy content loading.
#
# redirect_host:
#   The host FQDN or IP to which requests are redirected. Defaults to
#   the local host's fully qualified domain name.
#
# redirect_port:
#   The TCP port to which requests are redirected. By default no port
#   is stated explicitly so an HTTP redirect will use port 80 and an
#   HTTPS redirect will use port 443. The protocol used will match the
#   protocol the client used for the initial request.
#
# redirect_path:
#   The base path to which requests are redirected. Defaults to /streamer/
#
# https_retrieval:
#   boolean; controls whether Pulp uses HTTPS or HTTP to
#   retrieve content from the streamer.
#   WARNING: Setting this to 'false' is not safe if you wish
#            to use Pulp to provide repository entitlement
#            enforcement. It is strongly recommended to keep
#            this set to 'true' and use certificates that are
#            signed by a trusted authority on the web server
#            that serves as the streamer reverse proxy.
#
# download_interval:
#   The interval in minutes between checks for content cached
#   by the Squid proxy.
#
# download_concurrency:
#   The number of downloads to perform concurrently when
#   downloading content from the Squid cache.

[lazy]
# redirect_host:
# redirect_port:
# redirect_path:
# https_retrieval: true
# download_interval: 30
# download_concurrency: 5

# = Profiling =
#
# Settings for profiling Pulp tasks
#
# enabled:
#   This enables the cProfile Python module to profile individual tasks and
#   store the output by task ID in a directory. Note that enabling this can
#   impact performance.
#
# directory:
#   The directory that the cProfiles are written to. This directory must be
#   writeable and readable by Pulp. This directory will be created automatically
#   if it does not exist.

[profiling]
# enabled: false
# directory: /var/lib/pulp/c_profiles<|MERGE_RESOLUTION|>--- conflicted
+++ resolved
@@ -74,11 +74,8 @@
 # debugging_mode:   boolean; toggles Pulp's debugging capabilities
 # log_level:        The desired logging level. Options are: CRITICAL, ERROR, WARNING, INFO, DEBUG,
 #                   and NOTSET. Pulp will default to INFO.
-<<<<<<< HEAD
-=======
 # log_type:         how logs should be logged on the system. Options are: syslog, console
-# working_directory:path to where pulp workers can create working directories needed to complete tasks
->>>>>>> 4e0b0d86
+
 [server]
 # server_name: server_hostname
 # key_url: /pulp/gpg
@@ -87,12 +84,7 @@
 # default_password: admin
 # debugging_mode: false
 # log_level: INFO
-<<<<<<< HEAD
-=======
 # log_type: syslog
-# working_directory: /var/cache/pulp
->>>>>>> 4e0b0d86
-
 
 # = Authentication =
 #
