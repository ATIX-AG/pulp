--- conflicted
+++ resolved
@@ -37,11 +37,7 @@
         self.context = context
         self.prompt = context.prompt # for easier access
 
-<<<<<<< HEAD
-        self.add_command(repo_commands.ListRepositoriesCommand(context))
-=======
         self.add_command(repo_commands.ListRepositoriesCommand(context, include_all_flag=False))
->>>>>>> d45f4df1
 
         # Subsections
         self.add_subsection(RepoGroupSection(context))
