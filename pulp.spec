--- conflicted
+++ resolved
@@ -29,11 +29,7 @@
 
 Name: pulp
 Version: 2.5.1
-<<<<<<< HEAD
-Release: 0.2.beta%{?dist}
-=======
 Release: 1%{?dist}
->>>>>>> 8486ab97
 Summary: An application for managing software content
 Group: Development/Languages
 License: GPLv2
@@ -608,23 +604,11 @@
 %endif # End selinux if block
 
 %changelog
-<<<<<<< HEAD
-* Wed Dec 10 2014 Barnaby Court <bcourt@redhat.com> 2.5.1-0.2.beta
-- 1171509 - FastForwardXmlFileContext was sometimes finding the wrong file and
-  was not cleaning up after itself. (bcourt@redhat.com)
-
-* Thu Dec 04 2014 Chris Duryee <cduryee@redhat.com> 2.5.1-0.1.beta
-- 1165355 - Add a sanitize_checksum_type function. (rbarlow@redhat.com)
-- 1129828 - split stack traces into separate log records. (jortel@redhat.com)
-
-* Thu Dec 04 2014 Randy Barlow <rbarlow@redhat.com> 2.4.4-0.1.beta
-=======
 * Tue Dec 16 2014 Barnaby Court <bcourt@redhat.com> 2.5.1-1
 - 1171509 - FastForwardXmlFileContext was sometimes finding the wrong file and
   was not cleaning up after itself. (bcourt@redhat.com)
 - 1165355 - Add a sanitize_checksum_type function. (rbarlow@redhat.com)
 - 1129828 - split stack traces into separate log records. (jortel@redhat.com)
->>>>>>> 8486ab97
 - 1165355 - Add a sanitize_checksum_type function. (rbarlow@redhat.com)
 - 1162820 - Clarify SSL configuration settings. (rbarlow@redhat.com)
 - 1021579 - document unexpected behavior in unassociate api
